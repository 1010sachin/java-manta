/**
 * Copyright (c) 2015, Joyent, Inc. All rights reserved.
 */
package com.joyent.manta.client;

import com.joyent.manta.exception.MantaClientHttpResponseException;
import com.joyent.manta.exception.MantaCryptoException;
import com.joyent.manta.exception.MantaObjectException;
import org.testng.Assert;
import org.testng.annotations.AfterClass;
import org.testng.annotations.BeforeClass;
import org.testng.annotations.Parameters;
import org.testng.annotations.Test;

import java.io.*;
import java.net.URL;
import java.util.Collection;
import java.util.UUID;


/**
 * @author Yunong Xiao
 */
public class MantaClientTest {

<<<<<<< HEAD
    private static MantaClient client;

    private static final String URL;
    private static final String LOGIN;
    /** XXX: change this to a valid key when testing. */
    private static final String KEY_PATH;
    private static final String KEY_FINGERPRINT;
    private static final String TEST_DATA = "EPISODEII_IS_BEST_EPISODE";
    private static final String TEST_FILE = "src/test/java/data/Master-Yoda.jpg";
    private static final String TEST_DIR_PATH;

    static {
        ConfigContext config = new EnvVarConfigContext();
        URL = config.mantaURL();
        LOGIN = config.mantaUser();
        KEY_PATH = config.mantaKeyPath();
        KEY_FINGERPRINT = config.mantaKeyId();
        TEST_DIR_PATH =String.format("%s/stor/%s/", LOGIN, UUID.randomUUID());
    }
=======
    private static final String TEST_DATA = "EPISODEII_IS_BEST_EPISODE";

    private static final String TEST_FILENAME = "Master-Yoda.jpg";

    private MantaClient mantaClient;

    private String testDirPath;

>>>>>>> b843850d

    @BeforeClass
    @Parameters({"manta.url", "manta.accountName", "manta.key.private.filename", "manta.key.fingerprint"})
    public void beforeClass(String mantaUrl, String accountName, String privateKeyFilename, String keyFingerPrint) throws IOException, MantaClientHttpResponseException, MantaCryptoException {
        URL privateKeyUrl = Thread.currentThread().getContextClassLoader().getResource(privateKeyFilename);
        Assert.assertNotNull(privateKeyUrl);
        Assert.assertNotEquals(accountName, "YourAccountName", "You need to set your account name in testng.xml to run the test suite against the manta service.");
        mantaClient = MantaClient.newInstance(mantaUrl, accountName, privateKeyUrl.getFile(), keyFingerPrint);
        testDirPath = "/" + accountName + "/stor/" + UUID.randomUUID().toString() + "/";
        mantaClient.putDirectory(testDirPath, null);

    }


    @AfterClass
    public void afterClass() throws IOException, MantaClientHttpResponseException, MantaCryptoException {
        if (mantaClient != null) {
            mantaClient.deleteRecursive(testDirPath);
        }
    }


    @Test
    public final void testCRUDObject() throws IOException, MantaClientHttpResponseException, MantaCryptoException {
        final String name = UUID.randomUUID().toString();
        final MantaObject mantaObject = new MantaObject(testDirPath + name);
        mantaObject.setDataInputString(TEST_DATA);
        mantaClient.put(mantaObject);
        final MantaObject gotObject = mantaClient.get(testDirPath + name);
        final String data = MantaUtils.inputStreamToString(gotObject.getDataInputStream());
        Assert.assertEquals(mantaObject.getDataInputString(), data);
        mantaClient.delete(mantaObject.getPath());
        boolean thrown = false;
        try {
            mantaClient.get(testDirPath + name);
        } catch (final MantaClientHttpResponseException e) {
            Assert.assertEquals(404, e.getStatusCode());
            thrown = true;
        }
        Assert.assertTrue(thrown);
    }


    @Test
    public final void testCRUDWithFileObject() throws IOException, MantaClientHttpResponseException, MantaCryptoException {
        final String name = UUID.randomUUID().toString();
        final MantaObject mantaObject = new MantaObject(testDirPath + name);
        mantaObject.setDataInputString(TEST_DATA);
        mantaClient.put(mantaObject);
        final MantaObject gotObject = mantaClient.get(testDirPath + name);
        final File file = new File("/tmp/" + name);
        MantaUtils.inputStreamToFile(gotObject.getDataInputStream(), file);
        final String data = MantaUtils.readFileToString(file);
        Assert.assertEquals(mantaObject.getDataInputString(), data);
        mantaClient.delete(mantaObject.getPath());
        boolean thrown = false;
        try {
            mantaClient.get(testDirPath + name);
        } catch (final MantaClientHttpResponseException e) {
            Assert.assertEquals(404, e.getStatusCode());
            thrown = true;
        }
        Assert.assertTrue(thrown);
    }


    @Test
    public final void testCRUDObjectWithHeaders() throws IOException, MantaClientHttpResponseException, MantaCryptoException {
        final String name = UUID.randomUUID().toString();
        final MantaObject mantaObject = new MantaObject(testDirPath + name);
        mantaObject.setHeader("durability-level", 4);
        mantaObject.setDataInputString(TEST_DATA);
        mantaClient.put(mantaObject);
        final MantaObject gotObject = mantaClient.get(testDirPath + name);
        final String data = MantaUtils.inputStreamToString(gotObject.getDataInputStream());
        Assert.assertEquals(mantaObject.getDataInputString(), data);
        Assert.assertEquals(4, mantaObject.getHeader("durability-level"));
        mantaClient.delete(mantaObject.getPath());
        boolean thrown = false;
        try {
            mantaClient.get(testDirPath + name);
        } catch (final MantaClientHttpResponseException e) {
            Assert.assertEquals(404, e.getStatusCode());
            thrown = true;
        }
        Assert.assertTrue(thrown);
    }


    @Test
    public final void testRecursiveDeleteObject() throws IOException, MantaClientHttpResponseException, MantaCryptoException {
        final String name = UUID.randomUUID().toString();
        final MantaObject mantaObject = new MantaObject(testDirPath + name);
        mantaObject.setDataInputString(TEST_DATA);
        mantaClient.put(mantaObject);
        mantaClient.deleteRecursive(mantaObject.getPath());

        boolean thrown = false;
        try {
            mantaClient.get(mantaObject.getPath());
        } catch (final MantaClientHttpResponseException e) {
            Assert.assertEquals(404, e.getStatusCode());
            thrown = true;
        }
        Assert.assertTrue(thrown);
    }


    @Test
    public final void testPutWithStream() throws IOException, MantaClientHttpResponseException, MantaCryptoException {
        final String name = UUID.randomUUID().toString();
        final MantaObject mantaObject = new MantaObject(testDirPath + name);
        final InputStream testDataInputStream = Thread.currentThread().getContextClassLoader().getResourceAsStream(TEST_FILENAME);
        mantaObject.setDataInputStream(testDataInputStream);
        mantaClient.put(mantaObject);
    }


    @Test
    public final void testHead() throws IOException, MantaClientHttpResponseException, MantaCryptoException {
        final String name = UUID.randomUUID().toString();
        final MantaObject mantaObject = new MantaObject(testDirPath + name);
        mantaObject.setDataInputString(TEST_DATA);
        mantaClient.put(mantaObject);
        final MantaObject obj = mantaClient.head(mantaObject.getPath());
        Assert.assertNotNull(obj);
    }


    @Test
    public final void testPutLink() throws IOException, MantaClientHttpResponseException, MantaCryptoException {
        final String name = UUID.randomUUID().toString();
        final MantaObject original = new MantaObject(testDirPath + name);
        original.setDataInputString(TEST_DATA);
        mantaClient.put(original);

        final String link = UUID.randomUUID().toString();
        mantaClient.putSnapLink(testDirPath + link, testDirPath + name, null);
        final MantaObject linkObj = mantaClient.get(testDirPath + link);
        final BufferedReader reader = new BufferedReader(new InputStreamReader(linkObj.getDataInputStream()));
        String data;
        while ((data = reader.readLine()) != null) {
            Assert.assertEquals(TEST_DATA, data);
        }
    }


    @Test
    public final void testList() throws IOException, MantaClientHttpResponseException, MantaCryptoException, MantaObjectException {
        final String pathPrefix = testDirPath + "/" + UUID.randomUUID().toString();
        mantaClient.putDirectory(pathPrefix, null);
        mantaClient.put(new MantaObject(pathPrefix + "/" + UUID.randomUUID().toString()));
        mantaClient.put(new MantaObject(pathPrefix + "/" + UUID.randomUUID().toString()));
        final String subDir = pathPrefix + "/" + UUID.randomUUID().toString();
        mantaClient.putDirectory(subDir, null);
        mantaClient.put(new MantaObject(subDir + "/" + UUID.randomUUID().toString()));
        final Collection<MantaObject> objs = mantaClient.listObjects(pathPrefix);
        for (final MantaObject mantaObject : objs) {
            Assert.assertTrue(mantaObject.getPath().startsWith(testDirPath));
        }
        Assert.assertEquals(3, objs.size());
    }


    @Test(expectedExceptions = MantaObjectException.class)
    public final void testListNotADir() throws IOException, MantaClientHttpResponseException,MantaCryptoException, MantaObjectException {
        final String name = UUID.randomUUID().toString();
        final MantaObject mantaObject = new MantaObject(testDirPath + name);
        mantaObject.setDataInputString(TEST_DATA);
        mantaClient.put(mantaObject);
        mantaClient.listObjects(mantaObject.getPath());
    }


    @Test
    public final void testRFC3986() throws IOException, MantaClientHttpResponseException, MantaCryptoException {
        final String name = "spaces in the name of the file";
        final MantaObject mantaObject = new MantaObject(testDirPath + name);
        mantaObject.setDataInputString(TEST_DATA);
        mantaClient.put(mantaObject);
        final MantaObject gotObject = mantaClient.get(testDirPath + name);
        final String data = MantaUtils.inputStreamToString(gotObject.getDataInputStream());
        Assert.assertEquals(mantaObject.getDataInputString(), data);
        mantaClient.delete(mantaObject.getPath());
        boolean thrown = false;
        try {
            mantaClient.get(testDirPath + name);
        } catch (final MantaClientHttpResponseException e) {
            Assert.assertEquals(404, e.getStatusCode());
            thrown = true;
        }
        Assert.assertTrue(thrown);
    }


}<|MERGE_RESOLUTION|>--- conflicted
+++ resolved
@@ -23,28 +23,14 @@
  */
 public class MantaClientTest {
 
-<<<<<<< HEAD
     private static MantaClient client;
 
-    private static final String URL;
-    private static final String LOGIN;
+    private static final String URL = "https://us-east.manta.joyent.com";
+    private static final String LOGIN = "yunong";
     /** XXX: change this to a valid key when testing. */
-    private static final String KEY_PATH;
-    private static final String KEY_FINGERPRINT;
+    private static final String KEY_PATH = "src/test/java/data/id_rsa_test";
+    private static final String KEY_FINGERPRINT = "2b:6d:a6:06:35:f7:a6:62:62:b4:5a:85:d7:58:6e:bb";
     private static final String TEST_DATA = "EPISODEII_IS_BEST_EPISODE";
-    private static final String TEST_FILE = "src/test/java/data/Master-Yoda.jpg";
-    private static final String TEST_DIR_PATH;
-
-    static {
-        ConfigContext config = new EnvVarConfigContext();
-        URL = config.mantaURL();
-        LOGIN = config.mantaUser();
-        KEY_PATH = config.mantaKeyPath();
-        KEY_FINGERPRINT = config.mantaKeyId();
-        TEST_DIR_PATH =String.format("%s/stor/%s/", LOGIN, UUID.randomUUID());
-    }
-=======
-    private static final String TEST_DATA = "EPISODEII_IS_BEST_EPISODE";
 
     private static final String TEST_FILENAME = "Master-Yoda.jpg";
 
@@ -52,7 +38,6 @@
 
     private String testDirPath;
 
->>>>>>> b843850d
 
     @BeforeClass
     @Parameters({"manta.url", "manta.accountName", "manta.key.private.filename", "manta.key.fingerprint"})
